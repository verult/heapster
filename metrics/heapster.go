// Copyright 2014 Google Inc. All Rights Reserved.
//
// Licensed under the Apache License, Version 2.0 (the "License");
// you may not use this file except in compliance with the License.
// You may obtain a copy of the License at
//
//     http://www.apache.org/licenses/LICENSE-2.0
//
// Unless required by applicable law or agreed to in writing, software
// distributed under the License is distributed on an "AS IS" BASIS,
// WITHOUT WARRANTIES OR CONDITIONS OF ANY KIND, either express or implied.
// See the License for the specific language governing permissions and
// limitations under the License.

//go:generate ./hooks/run_extpoints.sh

package main

import (
	"crypto/tls"
	"errors"
	"fmt"
	"net/http"
	"net/url"
	"os"
	"runtime"
	"strings"
	"time"

	"github.com/golang/glog"
	"github.com/prometheus/client_golang/prometheus"
	"github.com/spf13/pflag"

	"k8s.io/apimachinery/pkg/fields"
	"k8s.io/apiserver/pkg/server/healthz"
	"k8s.io/apiserver/pkg/util/flag"
	"k8s.io/apiserver/pkg/util/logs"
	kube_client "k8s.io/client-go/kubernetes"
	v1listers "k8s.io/client-go/listers/core/v1"
	kube_api "k8s.io/client-go/pkg/api/v1"
	"k8s.io/client-go/tools/cache"
	"k8s.io/heapster/common/flags"
	kube_config "k8s.io/heapster/common/kubernetes"
	"k8s.io/heapster/metrics/cmd/heapster-apiserver/app"
	"k8s.io/heapster/metrics/core"
	"k8s.io/heapster/metrics/manager"
	"k8s.io/heapster/metrics/options"
	"k8s.io/heapster/metrics/processors"
	"k8s.io/heapster/metrics/sinks"
	metricsink "k8s.io/heapster/metrics/sinks/metric"
	"k8s.io/heapster/metrics/sources"
	"k8s.io/heapster/metrics/util"
	"k8s.io/heapster/version"
)

func main() {
	opt := options.NewHeapsterRunOptions()
	opt.AddFlags(pflag.CommandLine)

	flag.InitFlags()

	if opt.Version {
		fmt.Println(version.VersionInfo())
		os.Exit(0)
	}

	logs.InitLogs()
	defer logs.FlushLogs()

<<<<<<< HEAD
	labelCopier, err := util.NewLabelCopier(opt.LabelSeperator, opt.StoredLabels, opt.IgnoredLabels)
	if err != nil {
		glog.Fatalf("Failed to initialize label copier: %v", err)
	}

=======
	setLabelSeparator(opt)
>>>>>>> d2a1cf18
	setMaxProcs(opt)
	glog.Infof(strings.Join(os.Args, " "))
	glog.Infof("Heapster version %v", version.HeapsterVersion)
	if err := validateFlags(opt); err != nil {
		glog.Fatal(err)
	}

	kubernetesUrl, err := getKubernetesAddress(opt.Sources)
	if err != nil {
		glog.Fatalf("Failed to get kubernetes address: %v", err)
	}
	sourceManager := createSourceManagerOrDie(opt.Sources)
	sinkManager, metricSink, historicalSource := createAndInitSinksOrDie(opt.Sinks, opt.HistoricalSource)

	podLister, nodeLister := getListersOrDie(kubernetesUrl)
	dataProcessors := createDataProcessorsOrDie(kubernetesUrl, podLister, labelCopier)

	man, err := manager.NewManager(sourceManager, dataProcessors, sinkManager,
		opt.MetricResolution, manager.DefaultScrapeOffset, manager.DefaultMaxParallelism)
	if err != nil {
		glog.Fatalf("Failed to create main manager: %v", err)
	}
	man.Start()

	if opt.EnableAPIServer {
		// Run API server in a separate goroutine
		createAndRunAPIServer(opt, metricSink, nodeLister, podLister)
	}

	mux := http.NewServeMux()
	promHandler := prometheus.Handler()
	handler := setupHandlers(metricSink, podLister, nodeLister, historicalSource, opt.DisableMetricExport)
	healthz.InstallHandler(mux, healthzChecker(metricSink))

	addr := fmt.Sprintf("%s:%d", opt.Ip, opt.Port)
	glog.Infof("Starting heapster on port %d", opt.Port)

	if len(opt.TLSCertFile) > 0 && len(opt.TLSKeyFile) > 0 {
		startSecureServing(opt, handler, promHandler, mux, addr)
	} else {
		mux.Handle("/", handler)
		mux.Handle("/metrics", promHandler)

		glog.Fatal(http.ListenAndServe(addr, mux))
	}
}
func createAndRunAPIServer(opt *options.HeapsterRunOptions, metricSink *metricsink.MetricSink,
	nodeLister v1listers.NodeLister, podLister v1listers.PodLister) {

	server, err := app.NewHeapsterApiServer(opt, metricSink, nodeLister, podLister)
	if err != nil {
		glog.Errorf("Could not create the API server: %v", err)
		return
	}

	server.AddHealthzChecks(healthzChecker(metricSink))

	runApiServer := func(s *app.HeapsterAPIServer) {
		if err := s.RunServer(); err != nil {
			fmt.Fprintf(os.Stderr, "%v\n", err)
			os.Exit(1)
		}
	}
	glog.Infof("Starting Heapster API server...")
	go runApiServer(server)
}

func startSecureServing(opt *options.HeapsterRunOptions, handler http.Handler, promHandler http.Handler,
	mux *http.ServeMux, address string) {

	if len(opt.TLSClientCAFile) > 0 {
		authPprofHandler, err := newAuthHandler(opt, handler)
		if err != nil {
			glog.Fatalf("Failed to create authorized pprof handler: %v", err)
		}
		handler = authPprofHandler

		authPromHandler, err := newAuthHandler(opt, promHandler)
		if err != nil {
			glog.Fatalf("Failed to create authorized prometheus handler: %v", err)
		}
		promHandler = authPromHandler
	}
	mux.Handle("/", handler)
	mux.Handle("/metrics", promHandler)

	// If allowed users is set, then we need to enable Client Authentication
	if len(opt.AllowedUsers) > 0 {
		server := &http.Server{
			Addr:      address,
			Handler:   mux,
			TLSConfig: &tls.Config{ClientAuth: tls.RequestClientCert},
		}
		glog.Fatal(server.ListenAndServeTLS(opt.TLSCertFile, opt.TLSKeyFile))
	} else {
		glog.Fatal(http.ListenAndServeTLS(address, opt.TLSCertFile, opt.TLSKeyFile, mux))
	}
}

func createSourceManagerOrDie(src flags.Uris) core.MetricsSource {
	if len(src) != 1 {
		glog.Fatal("Wrong number of sources specified")
	}
	sourceFactory := sources.NewSourceFactory()
	sourceProvider, err := sourceFactory.BuildAll(src)
	if err != nil {
		glog.Fatalf("Failed to create source provide: %v", err)
	}
	sourceManager, err := sources.NewSourceManager(sourceProvider, sources.DefaultMetricsScrapeTimeout)
	if err != nil {
		glog.Fatalf("Failed to create source manager: %v", err)
	}
	return sourceManager
}

func createAndInitSinksOrDie(sinkAddresses flags.Uris, historicalSource string) (core.DataSink, *metricsink.MetricSink, core.HistoricalSource) {
	sinksFactory := sinks.NewSinkFactory()
	metricSink, sinkList, histSource := sinksFactory.BuildAll(sinkAddresses, historicalSource)
	if metricSink == nil {
		glog.Fatal("Failed to create metric sink")
	}
	if histSource == nil && len(historicalSource) > 0 {
		glog.Fatal("Failed to use a sink as a historical metrics source")
	}
	for _, sink := range sinkList {
		glog.Infof("Starting with %s", sink.Name())
	}
	sinkManager, err := sinks.NewDataSinkManager(sinkList, sinks.DefaultSinkExportDataTimeout, sinks.DefaultSinkStopTimeout)
	if err != nil {
		glog.Fatalf("Failed to create sink manager: %v", err)
	}
	return sinkManager, metricSink, histSource
}

func getListersOrDie(kubernetesUrl *url.URL) (v1listers.PodLister, v1listers.NodeLister) {
	kubeClient := createKubeClientOrDie(kubernetesUrl)

	podLister, err := getPodLister(kubeClient)
	if err != nil {
		glog.Fatalf("Failed to create podLister: %v", err)
	}
	nodeLister, _, err := util.GetNodeLister(kubeClient)
	if err != nil {
		glog.Fatalf("Failed to create nodeLister: %v", err)
	}
	return podLister, nodeLister
}

func createKubeClientOrDie(kubernetesUrl *url.URL) *kube_client.Clientset {
	kubeConfig, err := kube_config.GetKubeClientConfig(kubernetesUrl)
	if err != nil {
		glog.Fatalf("Failed to get client config: %v", err)
	}
	return kube_client.NewForConfigOrDie(kubeConfig)
}

func createDataProcessorsOrDie(kubernetesUrl *url.URL, podLister v1listers.PodLister, labelCopier *util.LabelCopier) []core.DataProcessor {
	dataProcessors := []core.DataProcessor{
		// Convert cumulative to rate
		processors.NewRateCalculator(core.RateMetricsMapping),
	}

	podBasedEnricher, err := processors.NewPodBasedEnricher(podLister, labelCopier)
	if err != nil {
		glog.Fatalf("Failed to create PodBasedEnricher: %v", err)
	}
	dataProcessors = append(dataProcessors, podBasedEnricher)

	namespaceBasedEnricher, err := processors.NewNamespaceBasedEnricher(kubernetesUrl)
	if err != nil {
		glog.Fatalf("Failed to create NamespaceBasedEnricher: %v", err)
	}
	dataProcessors = append(dataProcessors, namespaceBasedEnricher)

	// aggregators
	metricsToAggregate := []string{
		core.MetricCpuUsageRate.Name,
		core.MetricMemoryUsage.Name,
		core.MetricCpuRequest.Name,
		core.MetricCpuLimit.Name,
		core.MetricMemoryRequest.Name,
		core.MetricMemoryLimit.Name,
	}

	metricsToAggregateForNode := []string{
		core.MetricCpuRequest.Name,
		core.MetricCpuLimit.Name,
		core.MetricMemoryRequest.Name,
		core.MetricMemoryLimit.Name,
	}

	dataProcessors = append(dataProcessors,
		processors.NewPodAggregator(),
		&processors.NamespaceAggregator{
			MetricsToAggregate: metricsToAggregate,
		},
		&processors.NodeAggregator{
			MetricsToAggregate: metricsToAggregateForNode,
		},
		&processors.ClusterAggregator{
			MetricsToAggregate: metricsToAggregate,
		})

	nodeAutoscalingEnricher, err := processors.NewNodeAutoscalingEnricher(kubernetesUrl, labelCopier)
	if err != nil {
		glog.Fatalf("Failed to create NodeAutoscalingEnricher: %v", err)
	}
	dataProcessors = append(dataProcessors, nodeAutoscalingEnricher)
	return dataProcessors
}

const (
	minMetricsCount = 1
	maxMetricsDelay = 3 * time.Minute
)

func healthzChecker(metricSink *metricsink.MetricSink) healthz.HealthzChecker {
	return healthz.NamedCheck("healthz", func(r *http.Request) error {
		batch := metricSink.GetLatestDataBatch()
		if batch == nil {
			return errors.New("could not get the latest data batch")
		}
		if time.Since(batch.Timestamp) > maxMetricsDelay {
			message := fmt.Sprintf("No current data batch available (latest: %s).", batch.Timestamp.String())
			glog.Warningf(message)
			return errors.New(message)
		}
		if len(batch.MetricSets) < minMetricsCount {
			message := fmt.Sprintf("Not enough metrics found in the latest data batch: %d (expected min. %d) %s", len(batch.MetricSets), minMetricsCount, batch.Timestamp.String())
			glog.Warningf(message)
			return errors.New(message)
		}
		return nil
	})
}

// Gets the address of the kubernetes source from the list of source URIs.
// Possible kubernetes sources are: 'kubernetes' and 'kubernetes.summary_api'
func getKubernetesAddress(args flags.Uris) (*url.URL, error) {
	for _, uri := range args {
		if strings.SplitN(uri.Key, ".", 2)[0] == "kubernetes" {
			return &uri.Val, nil
		}
	}
	return nil, fmt.Errorf("No kubernetes source found.")
}

func getPodLister(kubeClient *kube_client.Clientset) (v1listers.PodLister, error) {
	lw := cache.NewListWatchFromClient(kubeClient.Core().RESTClient(), "pods", kube_api.NamespaceAll, fields.Everything())
	store := cache.NewIndexer(cache.MetaNamespaceKeyFunc, cache.Indexers{cache.NamespaceIndex: cache.MetaNamespaceIndexFunc})
	podLister := v1listers.NewPodLister(store)
	reflector := cache.NewReflector(lw, &kube_api.Pod{}, store, time.Hour)
	reflector.Run()
	return podLister, nil
}

func validateFlags(opt *options.HeapsterRunOptions) error {
	if opt.MetricResolution < 5*time.Second {
		return fmt.Errorf("metric resolution should not be less than 5 seconds - %d", opt.MetricResolution)
	}
	if (len(opt.TLSCertFile) > 0 && len(opt.TLSKeyFile) == 0) || (len(opt.TLSCertFile) == 0 && len(opt.TLSKeyFile) > 0) {
		return fmt.Errorf("both TLS certificate & key are required to enable TLS serving")
	}
	if len(opt.TLSClientCAFile) > 0 && len(opt.TLSCertFile) == 0 {
		return fmt.Errorf("client cert authentication requires TLS certificate & key")
	}
	return nil
}

func setMaxProcs(opt *options.HeapsterRunOptions) {
	// Allow as many threads as we have cores unless the user specified a value.
	var numProcs int
	if opt.MaxProcs < 1 {
		numProcs = runtime.NumCPU()
	} else {
		numProcs = opt.MaxProcs
	}
	runtime.GOMAXPROCS(numProcs)

	// Check if the setting was successful.
	actualNumProcs := runtime.GOMAXPROCS(0)
	if actualNumProcs != numProcs {
		glog.Warningf("Specified max procs of %d but using %d", numProcs, actualNumProcs)
	}
<<<<<<< HEAD
=======
}

func setLabelSeparator(opt *options.HeapsterRunOptions) {
	util.SetLabelSeparator(opt.LabelSeparator)
>>>>>>> d2a1cf18
}<|MERGE_RESOLUTION|>--- conflicted
+++ resolved
@@ -67,15 +67,11 @@
 	logs.InitLogs()
 	defer logs.FlushLogs()
 
-<<<<<<< HEAD
-	labelCopier, err := util.NewLabelCopier(opt.LabelSeperator, opt.StoredLabels, opt.IgnoredLabels)
+	labelCopier, err := util.NewLabelCopier(opt.LabelSeparator, opt.StoredLabels, opt.IgnoredLabels)
 	if err != nil {
 		glog.Fatalf("Failed to initialize label copier: %v", err)
 	}
 
-=======
-	setLabelSeparator(opt)
->>>>>>> d2a1cf18
 	setMaxProcs(opt)
 	glog.Infof(strings.Join(os.Args, " "))
 	glog.Infof("Heapster version %v", version.HeapsterVersion)
@@ -360,11 +356,4 @@
 	if actualNumProcs != numProcs {
 		glog.Warningf("Specified max procs of %d but using %d", numProcs, actualNumProcs)
 	}
-<<<<<<< HEAD
-=======
-}
-
-func setLabelSeparator(opt *options.HeapsterRunOptions) {
-	util.SetLabelSeparator(opt.LabelSeparator)
->>>>>>> d2a1cf18
 }
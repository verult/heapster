--- conflicted
+++ resolved
@@ -51,10 +51,7 @@
 	"":           "APIResource specifies the name of a resource and whether it is namespaced.",
 	"name":       "name is the name of the resource.",
 	"namespaced": "namespaced indicates if a resource is namespaced or not.",
-<<<<<<< HEAD
-=======
 	"kind":       "kind is the kind for the resource (e.g. 'Foo' is the kind for a resource 'foo')",
->>>>>>> e8d00d2e
 }
 
 func (APIResource) SwaggerDoc() map[string]string {
@@ -80,9 +77,6 @@
 	return map_APIVersions
 }
 
-<<<<<<< HEAD
-var map_GroupVersion = map[string]string{
-=======
 var map_ExportOptions = map[string]string{
 	"":       "ExportOptions is the query options to the standard REST get call.",
 	"export": "Should this value be exported.  Export strips fields that a user can not specify.`",
@@ -94,16 +88,11 @@
 }
 
 var map_GroupVersionForDiscovery = map[string]string{
->>>>>>> e8d00d2e
 	"":             "GroupVersion contains the \"group/version\" and \"version\" string of a version. It is made a struct to keep extensiblity.",
 	"groupVersion": "groupVersion specifies the API group and version in the form \"group/version\"",
 	"version":      "version specifies the version in the form of \"version\". This is to save the clients the trouble of splitting the GroupVersion.",
 }
 
-<<<<<<< HEAD
-func (GroupVersion) SwaggerDoc() map[string]string {
-	return map_GroupVersion
-=======
 func (GroupVersionForDiscovery) SwaggerDoc() map[string]string {
 	return map_GroupVersionForDiscovery
 }
@@ -127,13 +116,12 @@
 
 func (LabelSelectorRequirement) SwaggerDoc() map[string]string {
 	return map_LabelSelectorRequirement
->>>>>>> e8d00d2e
 }
 
 var map_ListMeta = map[string]string{
 	"":                "ListMeta describes metadata that synthetic resources must have, including lists and various status objects. A resource may have only one of {ObjectMeta, ListMeta}.",
 	"selfLink":        "SelfLink is a URL representing this object. Populated by the system. Read-only.",
-	"resourceVersion": "String that identifies the server's internal version of this object that can be used by clients to determine when objects have changed. Value must be treated as opaque by clients and passed unmodified back to the server. Populated by the system. Read-only. More info: http://releases.k8s.io/release-1.1/docs/devel/api-conventions.md#concurrency-control-and-consistency",
+	"resourceVersion": "String that identifies the server's internal version of this object that can be used by clients to determine when objects have changed. Value must be treated as opaque by clients and passed unmodified back to the server. Populated by the system. Read-only. More info: http://releases.k8s.io/HEAD/docs/devel/api-conventions.md#concurrency-control-and-consistency",
 }
 
 func (ListMeta) SwaggerDoc() map[string]string {
@@ -159,8 +147,8 @@
 
 var map_Status = map[string]string{
 	"":         "Status is a return value for calls that don't return other objects.",
-	"metadata": "Standard list metadata. More info: http://releases.k8s.io/release-1.1/docs/devel/api-conventions.md#types-kinds",
-	"status":   "Status of the operation. One of: \"Success\" or \"Failure\". More info: http://releases.k8s.io/release-1.1/docs/devel/api-conventions.md#spec-and-status",
+	"metadata": "Standard list metadata. More info: http://releases.k8s.io/HEAD/docs/devel/api-conventions.md#types-kinds",
+	"status":   "Status of the operation. One of: \"Success\" or \"Failure\". More info: http://releases.k8s.io/HEAD/docs/devel/api-conventions.md#spec-and-status",
 	"message":  "A human-readable description of the status of this operation.",
 	"reason":   "A machine-readable description of why this operation is in the \"Failure\" status. If this value is empty there is no information available. A Reason clarifies an HTTP status code but does not override it.",
 	"details":  "Extended data associated with the reason.  Each reason may define its own extended details. This field is optional and the data returned is not guaranteed to conform to any schema except that defined by the reason type.",
@@ -185,12 +173,8 @@
 var map_StatusDetails = map[string]string{
 	"":                  "StatusDetails is a set of additional properties that MAY be set by the server to provide additional information about a response. The Reason field of a Status object defines what attributes will be set. Clients must ignore fields that do not match the defined type of each attribute, and should assume that any attribute may be empty, invalid, or under defined.",
 	"name":              "The name attribute of the resource associated with the status StatusReason (when there is a single name which can be described).",
-<<<<<<< HEAD
-	"kind":              "The kind attribute of the resource associated with the status StatusReason. On some operations may differ from the requested resource Kind. More info: http://releases.k8s.io/release-1.1/docs/devel/api-conventions.md#types-kinds",
-=======
 	"group":             "The group attribute of the resource associated with the status StatusReason.",
 	"kind":              "The kind attribute of the resource associated with the status StatusReason. On some operations may differ from the requested resource Kind. More info: http://releases.k8s.io/HEAD/docs/devel/api-conventions.md#types-kinds",
->>>>>>> e8d00d2e
 	"causes":            "The Causes array includes more details associated with the StatusReason failure. Not all StatusReasons may provide detailed causes.",
 	"retryAfterSeconds": "If specified, the time in seconds before the operation should be retried.",
 }
@@ -201,8 +185,8 @@
 
 var map_TypeMeta = map[string]string{
 	"":           "TypeMeta describes an individual object in an API response or request with strings representing the type of the object and its API schema version. Structures that are versioned or persisted should inline TypeMeta.",
-	"kind":       "Kind is a string value representing the REST resource this object represents. Servers may infer this from the endpoint the client submits requests to. Cannot be updated. In CamelCase. More info: http://releases.k8s.io/release-1.1/docs/devel/api-conventions.md#types-kinds",
-	"apiVersion": "APIVersion defines the versioned schema of this representation of an object. Servers should convert recognized schemas to the latest internal value, and may reject unrecognized values. More info: http://releases.k8s.io/release-1.1/docs/devel/api-conventions.md#resources",
+	"kind":       "Kind is a string value representing the REST resource this object represents. Servers may infer this from the endpoint the client submits requests to. Cannot be updated. In CamelCase. More info: http://releases.k8s.io/HEAD/docs/devel/api-conventions.md#types-kinds",
+	"apiVersion": "APIVersion defines the versioned schema of this representation of an object. Servers should convert recognized schemas to the latest internal value, and may reject unrecognized values. More info: http://releases.k8s.io/HEAD/docs/devel/api-conventions.md#resources",
 }
 
 func (TypeMeta) SwaggerDoc() map[string]string {
